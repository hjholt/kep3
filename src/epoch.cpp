--- conflicted
+++ resolved
@@ -52,8 +52,8 @@
  * @param[in] ms The number of milliseconds.
  * @param[in] us The number of microseconds.
  */
-epoch::epoch(const int y, const unsigned mon, const unsigned d, const int h, const int min, const int s, const int ms,
-             const int us)
+epoch::epoch(const std::int32_t y, const std::uint32_t mon, const std::uint32_t d, const std::int32_t h,
+             const std::int32_t min, const std::int32_t s, const std::int32_t ms, const std::int32_t us)
     : tp{make_tp(y, mon, d, h, min, s, ms, us)}
 {
 }
@@ -72,8 +72,8 @@
  */
 epoch::epoch(kep_clock::time_point &&time_point) : tp{time_point} {}
 
-kep_clock::time_point epoch::make_tp(const int y, const unsigned mon, const unsigned d, const int h, const int min, const int s,
-                                     const int ms, const int us)
+kep_clock::time_point epoch::make_tp(const std::int32_t y, const std::uint32_t mon, const std::uint32_t d, const std::int32_t h,
+                                     const std::int32_t min, const std::int32_t s, const std::int32_t ms, const std::int32_t us)
 
 {
     return kep_clock::time_point{}
@@ -88,9 +88,9 @@
         case julian_type::MJD2000:
             return epoch::tp_from_days(epoch_in);
         case julian_type::MJD:
-            return epoch::tp_from_days(epoch_in) - 4453401600s;
+            return epoch::tp_from_days(epoch_in) - chr::seconds{4453401600};
         case julian_type::JD:
-            return epoch::tp_from_days(epoch_in) - 211813444800s;
+            return epoch::tp_from_days(epoch_in) - chr::seconds{211813444800};
         default:
             throw;
     }
@@ -117,15 +117,21 @@
 std::string epoch::as_utc_string(const kep_clock::time_point &tp)
 {
     std::stringstream iss;
+
     const std::time_t tmt{kep_clock::to_time_t(tp)};
+    // This is a thread-safe version of gmtime
+    // that takes a tm struct as an argument.
     std::tm tmstruct;
     const auto gmt{gmtime_r(&tmt, &tmstruct)};
-    iss << std::put_time(gmt, "%FT%T");
+    // Compute the microseconds
+    auto tse{tp.time_since_epoch()};
+    const auto us{tse - std::chrono::floor<std::chrono::seconds>(tse)};
+    iss << std::put_time(gmt, "%FT%T") << "." << fmt::format("{:06}", us.count());
     return iss.str();
 }
 
 std::string epoch::as_utc_string() const
-{ 
+{
     return epoch::as_utc_string(tp);
 }
 
@@ -173,11 +179,10 @@
     return lhs.tp - rhs.tp;
 }
 
-<<<<<<< HEAD
 kep_clock::time_point epoch::get_tp() const
 {
     return tp;
-=======
+}
 epoch utc_now() {
     return epoch(kep_clock::utc_now());
 }
@@ -190,7 +195,6 @@
      int min = std::stoi(in.substr(14, 2));
      int s = std::stoi(in.substr(17, 2));
      return kep3::epoch(y,m,d,h,min,s);
->>>>>>> aa182229
 }
 
 } // namespace kep3