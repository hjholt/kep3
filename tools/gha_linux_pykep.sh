#!/usr/bin/env bash

# Echo each command
set -x

# Exit on error.
set -e

# Core deps.
sudo apt-get install wget

# Install conda+deps.
wget https://github.com/conda-forge/miniforge/releases/latest/download/Mambaforge-Linux-x86_64.sh -O mambaforge.sh
export deps_dir=$HOME/local
export PATH="$HOME/mambaforge/bin:$PATH"
bash mambaforge.sh -b -p $HOME/mambaforge
mamba env create -f kep3_devel.yml -q -p $deps_dir
source activate $deps_dir

<<<<<<< HEAD
# Install additional packages for docs building
mamba install python=3.11 numpy sphinx sphinx-book-theme myst-nb matplotlib pybind11
=======
# Install additional packages for Python compiling and docs building
mamba install numpy sphinx sphinx-book-theme myst-nb matplotlib pybind11
>>>>>>> 350f3ebc

# We build and install pykep (and the kep3 library)
cd ..
mkdir build
cd build
cmake -G "Ninja" ../ -DCMAKE_INSTALL_PREFIX=$deps_dir -DCMAKE_PREFIX_PATH=$deps_dir -DCMAKE_BUILD_TYPE=Release -Dkep3_BUILD_TESTS=no -Dkep3_BUILD_BENCHMARKS=no -Dkep3_BUILD_PYTHON_BINDINGS=yes -DBoost_NO_BOOST_CMAKE=ON
cmake --build . --target=install --config=Release -- -j 2

# We get out of build as to test the global installation
cd ../../
python -c "import pykep.test; pykep.test.run_test_suite()"

# Build the documentation.
cd ${GITHUB_WORKSPACE}/doc
make html linkcheck

set +e
set +x<|MERGE_RESOLUTION|>--- conflicted
+++ resolved
@@ -17,13 +17,8 @@
 mamba env create -f kep3_devel.yml -q -p $deps_dir
 source activate $deps_dir
 
-<<<<<<< HEAD
-# Install additional packages for docs building
-mamba install python=3.11 numpy sphinx sphinx-book-theme myst-nb matplotlib pybind11
-=======
 # Install additional packages for Python compiling and docs building
 mamba install numpy sphinx sphinx-book-theme myst-nb matplotlib pybind11
->>>>>>> 350f3ebc
 
 # We build and install pykep (and the kep3 library)
 cd ..
