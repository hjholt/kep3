// Copyright 2023, 2024 Dario Izzo (dario.izzo@gmail.com), Francesco Biscani
// (bluescarni@gmail.com)
//
// This file is part of the kep3 library.
//
// This Source Code Form is subject to the terms of the Mozilla
// Public License v. 2.0. If a copy of the MPL was not distributed
// with this file, You can obtain one at http://mozilla.org/MPL/2.0/.

#ifndef kep3_EPOCH_HPP
#define kep3_EPOCH_HPP

#include <chrono>
#include <cstdint>
#include <ctime>
#include <fmt/ostream.h>
#include <iostream>

#include <kep3/detail/duration.hpp>
#include <kep3/detail/s11n.hpp>
#include <kep3/detail/visibility.hpp>
#include <ratio>
#include <type_traits>
#include <utility>

/// Keplerian Toolbox
/**
 * This namespace contains astrodynamics and space flight mechanics routines
 * that are related to keplerian motions or models.
 */

namespace kep3
{
namespace chr = std::chrono;

template <typename T>
concept Duration = detail::is_duration<T>::value;



struct kep_clock : public chr::system_clock {

    /**
     * @brief Custom clock.
     * Used for constructing epochs with a custom reference point (1 Jan 2000).
     * By defining a custom clock, we avoid the overflow
     * that std::chrono::system_clock suffers at +/- 292 years.
     * To do that, we lower the resolution to 1 us (microsecond),
     * which gives the clock a range of +/- 292 thousand years.
     *
     * NOTE: Adding durations of less than 1 us to an epoch (defined below)
     * would not be registered.
     *
     * NOTE: As of C++20, the standard guarantees that std::chrono::system_clock
     * uses the UNIX time reference point, which is midnight on 1 January 1970
     * (1970-01-01T00:00:00).
     */
    using rep = int_fast64_t;
    // Resolution of (1 / 1'000'000)s = 1 us
    using period = std::ratio<1, 1'000'000>;
    using duration = chr::duration<rep, period>;
    using time_point = chr::time_point<kep_clock, duration>;
    static constexpr bool is_steady = false;
    // Number of seconds from midnight on 1 Jan 1970 to midnight on 1 Jan 2000.
    static constexpr chr::seconds y2k_offset{chr::seconds{946684800}};

    static constexpr time_point y2k{kep_clock::time_point{} + y2k_offset};

    static constexpr std::time_t to_time_t(const time_point &t) noexcept
    {
        return static_cast<std::time_t>(chr::duration_cast<chr::seconds>(t.time_since_epoch()).count());
    }

    static constexpr time_point from_time_t(std::time_t t) noexcept
    {
        return chr::time_point_cast<duration>(time_point(chr::seconds(t)));
    }

<<<<<<< HEAD
    static time_point utc_now() noexcept;
=======
    static time_point utc_now() noexcept
    {
        return kep_clock::time_point{chr::duration_cast<chr::microseconds>(std::chrono::system_clock::now().time_since_epoch())};
    }
>>>>>>> 6a4ed10a
};

/// epoch class.
/**
 * This class defines and contains a non-Gregorian date (i.e., a date expressed
 * in Julian format). The date is defined in MJD2000 format as a
 * kep_clock::time_point private member. Types of non-Gregorian dates supported:
 *      - Julian Date (JD): the number of days passed since January 1, 4713 BC
 * at 12:00 (noon).
 *      - Modified Julian Date (MJD): the number of days passed since November
 * 17, 1858 at 00:00 (midnight).
 *      - Modified Julian Date 2000 (MJD2000): the number of days passed since
 * Juanuary 1, 2000 at 00:00 (midnight).
 */
class kep3_DLL_PUBLIC epoch
{
public:
    enum class julian_type { MJD2000, MJD, JD };
    enum class string_format { ISO };

    /** Constructors */
    // Default constructor
    epoch();

    // Constructor from a julian date (as a floating-point value)
    explicit epoch(double epoch_in, julian_type epoch_type = julian_type::MJD2000);

    // Conxtructor from string
    explicit epoch(const std::string &, string_format = epoch::string_format::ISO);

    // Constructor for const time_point&)
    explicit epoch(const kep_clock::time_point &time_point);

    // Constructor for const time_point&&)
    explicit epoch(kep_clock::time_point &&time_point);

    /**
     * Constructs an epoch from a std::chrono::duration.
     * The reference point is assumed to be MJD2000.
     * \param[in] time The time as a duration.
     */
<<<<<<< HEAD
    template <class Duration, class = enable_if_is_duration<Duration>>
    explicit epoch(const Duration &duration) : m_tp{kep_clock::time_point{} + duration}
=======
    template <Duration D>
    explicit epoch(const D &duration) : tp{kep_clock::time_point{} + duration}
>>>>>>> 6a4ed10a
    {
    }

    // Constructor from duration&&)
<<<<<<< HEAD
    template <class Duration, class = enable_if_is_duration<Duration>>
    explicit epoch(Duration &&duration) : m_tp{kep_clock::time_point{} + std::forward(duration)}
=======
    template <Duration D>
    explicit epoch(D &&duration) : tp{kep_clock::time_point{} + std::forward(duration)}
>>>>>>> 6a4ed10a
    {
    }

    // Constructor for datetime broken down into its constituents.
    explicit epoch(std::int32_t y, std::uint32_t mon, std::uint32_t d, std::int32_t h = 0, std::int32_t min = 0, std::int32_t s = 0, std::int32_t ms = 0, std::int32_t us = 0);

    /* Computing non-Gregorian dates */

    /**
     * @return Number of days since 0 JD (including fractional days).
     */
    [[nodiscard]] constexpr double jd() const
    {
<<<<<<< HEAD
        return chr::duration<double, std::ratio<86400>>(m_tp.time_since_epoch() - kep_clock::y2k_offset + 211813444800s)
=======
        return chr::duration<double, std::ratio<86400>>(tp.time_since_epoch() - kep_clock::y2k_offset
                                                        + chr::seconds{211813444800})
>>>>>>> 6a4ed10a
            .count();
    }

    /**
     * @return Number of days since 0 MJD (including fractional days).
     */
    [[nodiscard]] constexpr double mjd() const
    {
<<<<<<< HEAD
        return chr::duration<double, std::ratio<86400>>(m_tp.time_since_epoch() - kep_clock::y2k_offset + 4453401600s)
=======
        return chr::duration<double, std::ratio<86400>>(tp.time_since_epoch() - kep_clock::y2k_offset
                                                        + chr::seconds{4453401600})
>>>>>>> 6a4ed10a
            .count();
    }

    /**
     * @return Number of days since 0 MJD2000 (including fractional days).
     */
    [[nodiscard]] constexpr double mjd2000() const
    {
        return chr::duration<double, std::ratio<86400>>(m_tp.time_since_epoch() - kep_clock::y2k_offset).count();
    }

    /* Helper functions for constructors */
<<<<<<< HEAD
    static kep_clock::time_point make_tp(int y, unsigned mon, unsigned d, int h = 0, int min = 0, int s = 0, int ms = 0,
                                         int us = 0);
=======
    static kep_clock::time_point make_tp(std::int32_t y, std::uint32_t mon, std::uint32_t d, std::int32_t h = 0, std::int32_t min = 0, std::int32_t s = 0, std::int32_t ms = 0, std::int32_t us = 0);
>>>>>>> 6a4ed10a

    static kep_clock::time_point make_tp(double epoch_in, julian_type epoch_type);

    // Conversions
    static constexpr kep_clock::time_point tp_from_days(double days);

    // Duration conversions
    static constexpr double as_sec(kep_clock::duration &&d)
    {
        return chr::duration<double, chr::seconds::period>(d).count();
    }

    // Printing
    [[nodiscard]] std::string as_utc_string() const;
    static std::string as_utc_string(const kep_clock::time_point &tp);

    /** operator overloads for sum and diff (epoch-days) and comparison
     * operators
     * **/

    kep3_DLL_PUBLIC friend std::ostream &operator<<(std::ostream &s, epoch const &epoch_in);

    template <Duration D>
    epoch &operator+=(const D &duration)
    {
        m_tp += chr::duration_cast<kep_clock::duration>(duration);
        return *this;
    }

    template <Duration D>
    epoch &operator-=(const D &duration)
    {
        m_tp -= chr::duration_cast<kep_clock::duration>(duration);
        return *this;
    }

    kep3_DLL_PUBLIC friend bool operator>(const epoch &c1, const epoch &c2);
    kep3_DLL_PUBLIC friend bool operator<(const epoch &c1, const epoch &c2);
    kep3_DLL_PUBLIC friend bool operator>=(const epoch &c1, const epoch &c2);
    kep3_DLL_PUBLIC friend bool operator<=(const epoch &c1, const epoch &c2);
    kep3_DLL_PUBLIC friend bool operator==(const epoch &c1, const epoch &c2);
    kep3_DLL_PUBLIC friend bool operator!=(const epoch &c1, const epoch &c2);

    template <Duration D>
    epoch operator+(const D &duration)
    {
        return epoch(m_tp + chr::duration_cast<kep_clock::duration>(duration));
    }

    template <Duration D>
    epoch operator-(const D &duration)
    {
        return epoch(m_tp - chr::duration_cast<kep_clock::duration>(duration));
    }

    static constexpr auto days(const double value)
    {
        return chr::duration_cast<kep_clock::duration>(chr::duration<double, std::ratio<86400>>(value));
    }

    static constexpr auto sec(const double value)
    {
        return chr::duration_cast<kep_clock::duration>(chr::duration<double, std::ratio<1>>(value));
    }

    kep3_DLL_PUBLIC friend kep_clock::duration operator-(const epoch &lhs, const epoch &rhs);

    kep_clock::time_point get_tp() const;

private:
    // Serialization code
    friend class boost::serialization::access;

    template<class Archive>
    void save(Archive&ar, const unsigned) const
    {
<<<<<<< HEAD
        ar &boost::serialization::make_binary_object(&m_tp, sizeof(m_tp));
=======
        const auto count{ tp.time_since_epoch().count() };
        ar&count;
    }
    template<class Archive>
    void load(Archive&ar, const unsigned)
    {
        kep3::kep_clock::rep count{0};
        ar&count;
        tp = kep_clock::time_point{std::chrono::microseconds(count)};
    }

    template<class Archive>
    void serialize(
        Archive & ar,
        const unsigned int file_version
    ) {
        boost::serialization::split_member(ar, *this, file_version);
>>>>>>> 6a4ed10a
    }

    // Time point relative to 1 Jan 2000 (MJD2000)
    kep_clock::time_point m_tp;
};

kep3_DLL_PUBLIC epoch utc_now();

<<<<<<< HEAD
=======
kep3_DLL_PUBLIC epoch epoch_from_iso_string(const std::string &);

>>>>>>> 6a4ed10a
kep3_DLL_PUBLIC std::ostream &operator<<(std::ostream &s, const epoch &epoch_in);

} // end of namespace kep3

template <>
struct fmt::formatter<kep3::epoch> : fmt::ostream_formatter {
};


namespace boost::serialization
{
    template<class Archive>
    void save(Archive&ar, const std::chrono::microseconds&us, const unsigned)
    {
        auto rep{reinterpret_cast<kep3::kep_clock::rep>(us.count())};
        ar & rep;
    }
    template<class Archive>
    void load(Archive&ar, std::chrono::microseconds&us, const unsigned)
    {
        kep3::kep_clock::rep rep{0};
        ar & rep;
        us = std::chrono::microseconds{rep};
    }
}  // namespace boost::serialization


BOOST_SERIALIZATION_SPLIT_FREE(std::chrono::microseconds)

#endif // kep3_EPOCH_HPP<|MERGE_RESOLUTION|>--- conflicted
+++ resolved
@@ -76,14 +76,7 @@
         return chr::time_point_cast<duration>(time_point(chr::seconds(t)));
     }
 
-<<<<<<< HEAD
     static time_point utc_now() noexcept;
-=======
-    static time_point utc_now() noexcept
-    {
-        return kep_clock::time_point{chr::duration_cast<chr::microseconds>(std::chrono::system_clock::now().time_since_epoch())};
-    }
->>>>>>> 6a4ed10a
 };
 
 /// epoch class.
@@ -125,26 +118,16 @@
      * The reference point is assumed to be MJD2000.
      * \param[in] time The time as a duration.
      */
-<<<<<<< HEAD
-    template <class Duration, class = enable_if_is_duration<Duration>>
-    explicit epoch(const Duration &duration) : m_tp{kep_clock::time_point{} + duration}
-=======
-    template <Duration D>
-    explicit epoch(const D &duration) : tp{kep_clock::time_point{} + duration}
->>>>>>> 6a4ed10a
-    {
-    }
-
-    // Constructor from duration&&)
-<<<<<<< HEAD
-    template <class Duration, class = enable_if_is_duration<Duration>>
-    explicit epoch(Duration &&duration) : m_tp{kep_clock::time_point{} + std::forward(duration)}
-=======
-    template <Duration D>
-    explicit epoch(D &&duration) : tp{kep_clock::time_point{} + std::forward(duration)}
->>>>>>> 6a4ed10a
-    {
-    }
+    template <Duration D>
+    explicit epoch(const D &duration) : m_tp{kep_clock::time_point{} + duration}
+    {
+    }
+
+    // Constructor from duration&&
+    //template <Duration D>
+    //explicit epoch(D &&duration) : m_tp{kep_clock::time_point{} + std::forward(duration)}
+    //{
+    //}
 
     // Constructor for datetime broken down into its constituents.
     explicit epoch(std::int32_t y, std::uint32_t mon, std::uint32_t d, std::int32_t h = 0, std::int32_t min = 0, std::int32_t s = 0, std::int32_t ms = 0, std::int32_t us = 0);
@@ -156,12 +139,8 @@
      */
     [[nodiscard]] constexpr double jd() const
     {
-<<<<<<< HEAD
-        return chr::duration<double, std::ratio<86400>>(m_tp.time_since_epoch() - kep_clock::y2k_offset + 211813444800s)
-=======
-        return chr::duration<double, std::ratio<86400>>(tp.time_since_epoch() - kep_clock::y2k_offset
+        return chr::duration<double, std::ratio<86400>>(m_tp.time_since_epoch() - kep_clock::y2k_offset
                                                         + chr::seconds{211813444800})
->>>>>>> 6a4ed10a
             .count();
     }
 
@@ -170,12 +149,8 @@
      */
     [[nodiscard]] constexpr double mjd() const
     {
-<<<<<<< HEAD
-        return chr::duration<double, std::ratio<86400>>(m_tp.time_since_epoch() - kep_clock::y2k_offset + 4453401600s)
-=======
-        return chr::duration<double, std::ratio<86400>>(tp.time_since_epoch() - kep_clock::y2k_offset
+        return chr::duration<double, std::ratio<86400>>(m_tp.time_since_epoch() - kep_clock::y2k_offset
                                                         + chr::seconds{4453401600})
->>>>>>> 6a4ed10a
             .count();
     }
 
@@ -188,12 +163,7 @@
     }
 
     /* Helper functions for constructors */
-<<<<<<< HEAD
-    static kep_clock::time_point make_tp(int y, unsigned mon, unsigned d, int h = 0, int min = 0, int s = 0, int ms = 0,
-                                         int us = 0);
-=======
     static kep_clock::time_point make_tp(std::int32_t y, std::uint32_t mon, std::uint32_t d, std::int32_t h = 0, std::int32_t min = 0, std::int32_t s = 0, std::int32_t ms = 0, std::int32_t us = 0);
->>>>>>> 6a4ed10a
 
     static kep_clock::time_point make_tp(double epoch_in, julian_type epoch_type);
 
@@ -261,7 +231,7 @@
 
     kep3_DLL_PUBLIC friend kep_clock::duration operator-(const epoch &lhs, const epoch &rhs);
 
-    kep_clock::time_point get_tp() const;
+    [[nodiscard ]]kep_clock::time_point get_tp() const;
 
 private:
     // Serialization code
@@ -270,10 +240,7 @@
     template<class Archive>
     void save(Archive&ar, const unsigned) const
     {
-<<<<<<< HEAD
-        ar &boost::serialization::make_binary_object(&m_tp, sizeof(m_tp));
-=======
-        const auto count{ tp.time_since_epoch().count() };
+        const auto count{ m_tp.time_since_epoch().count() };
         ar&count;
     }
     template<class Archive>
@@ -281,7 +248,7 @@
     {
         kep3::kep_clock::rep count{0};
         ar&count;
-        tp = kep_clock::time_point{std::chrono::microseconds(count)};
+        m_tp = kep_clock::time_point{std::chrono::microseconds(count)};
     }
 
     template<class Archive>
@@ -290,7 +257,6 @@
         const unsigned int file_version
     ) {
         boost::serialization::split_member(ar, *this, file_version);
->>>>>>> 6a4ed10a
     }
 
     // Time point relative to 1 Jan 2000 (MJD2000)
@@ -299,11 +265,6 @@
 
 kep3_DLL_PUBLIC epoch utc_now();
 
-<<<<<<< HEAD
-=======
-kep3_DLL_PUBLIC epoch epoch_from_iso_string(const std::string &);
-
->>>>>>> 6a4ed10a
 kep3_DLL_PUBLIC std::ostream &operator<<(std::ostream &s, const epoch &epoch_in);
 
 } // end of namespace kep3
